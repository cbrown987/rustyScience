--- conflicted
+++ resolved
@@ -46,32 +46,6 @@
 
 ### Features:
 
-<<<<<<< HEAD
-| Feature                                  | Implemented?       |
-|:-----------------------------------------|--------------------|
-| KNNClassifier                            | ✅ Implemented      |                     |
-| KNNRegression                            | ✅ Implemented      |
-| KNNCluster                               | ✅ Implemented      |
-| Decision Tree Regression                 | ✅ Implemented      |
-| Decision tree Classifier                 | ✅ Implemented      |
-| Perceptron                               | ✅ Implemented      |
-| MLP Classifier                           | ❌ Not Implemented  |
-| MLP Regression                           | ❌ Not Implemented  |
-| Linear Regression                        | 🚧 In Progress     |
-| Data Functions (train-test split)        | ✅ Train test split |
-| Dummy Datasets                           | ✅ Implemented      |
-| Graphing - Integrate the plotters crate? | ❌ Not Implemented  |
-| Binary SVC                               | ✅ Implemented      |
-| SVR                                      | ❌ Not Implemented  |
-| DBSCAN clustering                        | ❌ Not Implemented  |
-| Gaussian Mixture Model                   | ❌ Not Implemented  |
-| BIRCH algorithm                          | ❌ Not Implemented  |
-| Lasso Regression                         | ❌ Not Implemented  |
-| PCA                                      | ❌ Not Implemented  |
-| Ridge Regression                         | ❌ Not Implemented  |
-| ElasticNet                               | ❌ Not Implemented  |
-| Lars                                     | ❌ Not Implemented  |
-=======
 | Feature                                  | Implemented?                |
 |:-----------------------------------------|-----------------------------|
 | KNNClassifier                            | ✅ Implemented               |                     |
@@ -96,7 +70,6 @@
 | Ridge Regression                         | ❌ Not Implemented           |
 | ElasticNet                               | ❌ Not Implemented           |
 | Lars                                     | ❌ Not Implemented           |
->>>>>>> bd52e419
 
 ### Metrics:
 
